/*
 * Copyright (c) 2014-2015, TAKAHASHI Tomohiro (TTRFTECH) edy555@gmail.com
 * All rights reserved.
 *
 * This is free software; you can redistribute it and/or modify
 * it under the terms of the GNU General Public License as published by
 * the Free Software Foundation; either version 3, or (at your option)
 * any later version.
 *
 * The software is distributed in the hope that it will be useful,
 * but WITHOUT ANY WARRANTY; without even the implied warranty of
 * MERCHANTABILITY or FITNESS FOR A PARTICULAR PURPOSE.  See the
 * GNU General Public License for more details.
 *
 * You should have received a copy of the GNU General Public License
 * along with GNU Radio; see the file COPYING.  If not, write to
 * the Free Software Foundation, Inc., 51 Franklin Street,
 * Boston, MA 02110-1301, USA.
 */
#include "ch.h"

// Need enable HAL_USE_SPI in halconf.h
#define __USE_DISPLAY_DMA__

/*
 * main.c
 */
#define START_MIN 50000
#define STOP_MAX 2700000000U

#define POINTS_COUNT 101
extern float measured[2][POINTS_COUNT][2];

#define CAL_LOAD 0
#define CAL_OPEN 1
#define CAL_SHORT 2
#define CAL_THRU 3
#define CAL_ISOLN 4

#define CALSTAT_LOAD (1<<0)
#define CALSTAT_OPEN (1<<1)
#define CALSTAT_SHORT (1<<2)
#define CALSTAT_THRU (1<<3)
#define CALSTAT_ISOLN (1<<4)
#define CALSTAT_ES (1<<5)
#define CALSTAT_ER (1<<6)
#define CALSTAT_ET (1<<7)
#define CALSTAT_ED CALSTAT_LOAD
#define CALSTAT_EX CALSTAT_ISOLN
#define CALSTAT_APPLY (1<<8)
#define CALSTAT_INTERPOLATED (1<<9)

#define ETERM_ED 0 /* error term directivity */
#define ETERM_ES 1 /* error term source match */
#define ETERM_ER 2 /* error term refrection tracking */
#define ETERM_ET 3 /* error term transmission tracking */
#define ETERM_EX 4 /* error term isolation */

#define DOMAIN_MODE (1<<0)
#define DOMAIN_FREQ (0<<0)
#define DOMAIN_TIME (1<<0)
#define TD_FUNC (0b11<<1)
#define TD_FUNC_BANDPASS (0b00<<1)
#define TD_FUNC_LOWPASS_IMPULSE (0b01<<1)
#define TD_FUNC_LOWPASS_STEP    (0b10<<1)
#define TD_WINDOW (0b11<<3)
#define TD_WINDOW_NORMAL (0b00<<3)
#define TD_WINDOW_MINIMUM (0b01<<3)
#define TD_WINDOW_MAXIMUM (0b10<<3)

#define FFT_SIZE 256

void cal_collect(int type);
void cal_done(void);

<<<<<<< HEAD
#define MAX_FREQ_TYPE 5
enum {
  ST_START=0, ST_STOP, ST_CENTER, ST_SPAN, ST_CW
=======
enum stimulus {
  ST_START, ST_STOP, ST_CENTER, ST_SPAN, ST_CW
>>>>>>> 18c5ca91
};

void set_sweep_frequency(int type, uint32_t frequency);
uint32_t get_sweep_frequency(int type);

double my_atof(const char *p);

void toggle_sweep(void);
void loadDefaultProps(void);

extern int8_t sweep_enabled;

/*
 *  flash.c
 */
#define SAVEAREA_MAX 5
// Begin addr                   0x08018000
#define SAVE_CONFIG_AREA_SIZE   0x00008000
// config save area
#define SAVE_CONFIG_ADDR        0x08018000
// properties_t save area
#define SAVE_PROP_CONFIG_0_ADDR 0x08018800
#define SAVE_PROP_CONFIG_1_ADDR 0x0801a000
#define SAVE_PROP_CONFIG_2_ADDR 0x0801b800
#define SAVE_PROP_CONFIG_3_ADDR 0x0801d000
#define SAVE_PROP_CONFIG_4_ADDR 0x0801e800

/*
 * ui.c
 */
extern void ui_init(void);
extern void ui_process(void);

enum opreq { OP_NONE = 0, OP_LEVER, OP_TOUCH, OP_FREQCHANGE };
extern uint8_t operation_requested;

/*
 * dsp.c
 */
// 5ms @ 48kHz
#define AUDIO_BUFFER_LEN 96

extern int16_t rx_buffer[];

#define STATE_LEN 32
#define SAMPLE_LEN 48

#ifdef ENABLED_DUMP
extern int16_t ref_buf[];
extern int16_t samp_buf[];
#endif

void dsp_process(int16_t *src, size_t len);
void reset_dsp_accumerator(void);
void calculate_gamma(float *gamma);
void fetch_amplitude(float *gamma);
void fetch_amplitude_ref(float *gamma);

int si5351_set_frequency_with_offset(uint32_t freq, int offset, uint8_t drive_strength);


/*
 * tlv320aic3204.c
 */

extern void tlv320aic3204_init(void);
extern void tlv320aic3204_set_gain(int lgain, int rgain);
extern void tlv320aic3204_select(int channel);

/*
 * plot.c
 */

// Offset of plot area
#define OFFSETX 10
#define OFFSETY  0

// WIDTH better be n*(POINTS_COUNT-1)
#define WIDTH  300
// HEIGHT = 8*GRIDY
#define HEIGHT 232

//#define NGRIDY 10
#define NGRIDY 8

#define FREQUENCIES_XPOS1 OFFSETX
#define FREQUENCIES_XPOS2 200
#define FREQUENCIES_YPOS  (240-7)

// GRIDX calculated depends from frequency span
//#define GRIDY 29
#define GRIDY (HEIGHT / NGRIDY)

//
#define CELLOFFSETX 5
#define AREA_WIDTH_NORMAL  (CELLOFFSETX + WIDTH  + 1 + 4)
#define AREA_HEIGHT_NORMAL (              HEIGHT + 1)

// Smith/polar chart
#define P_CENTER_X (CELLOFFSETX + WIDTH/2)
#define P_CENTER_Y (HEIGHT/2)
#define P_RADIUS   (HEIGHT/2)

extern int16_t area_width;
extern int16_t area_height;

// font
extern const uint8_t x5x7_bits [];
#define FONT_GET_DATA(ch)	(&x5x7_bits[ch*7])
#define FONT_GET_WIDTH(ch)	(8-(x5x7_bits[ch*7]&7))
#define FONT_MAX_WIDTH		7
#define FONT_GET_HEIGHT		7

extern const uint16_t numfont16x22[];
#define NUM_FONT_GET_DATA(ch)	(&numfont16x22[ch*22])
#define NUM_FONT_GET_WIDTH  	16
#define NUM_FONT_GET_HEIGHT		22

#define S_DELTA "\004"
#define S_DEGREE "\037"
#define S_SARROW "\030"
#define S_INFINITY "\031"
#define S_LARROW "\032"
#define S_RARROW "\033"
#define S_PI    "\034"
#define S_MICRO "\035"
#define S_OHM   "\036"
// trace 

#define TRACES_MAX 4

<<<<<<< HEAD
#define MAX_TRACE_TYPE 12
enum {
  TRC_LOGMAG=0, TRC_PHASE, TRC_DELAY, TRC_SMITH, TRC_POLAR, TRC_LINEAR, TRC_SWR, TRC_REAL, TRC_IMAG, TRC_R, TRC_X, TRC_OFF
=======
enum trace_type {
  TRC_LOGMAG, TRC_PHASE, TRC_DELAY, TRC_SMITH, TRC_POLAR, TRC_LINEAR, TRC_SWR, TRC_REAL, TRC_IMAG, TRC_R, TRC_X, TRC_OFF
>>>>>>> 18c5ca91
};
// Mask for define rectangular plot
#define RECTANGULAR_GRID_MASK ((1<<TRC_LOGMAG)|(1<<TRC_PHASE)|(1<<TRC_DELAY)|(1<<TRC_LINEAR)|(1<<TRC_SWR)|(1<<TRC_REAL)|(1<<TRC_IMAG)|(1<<TRC_R)|(1<<TRC_X))

// LOGMAG: SCALE, REFPOS, REFVAL
// PHASE: SCALE, REFPOS, REFVAL
// DELAY: SCALE, REFPOS, REFVAL
// SMITH: SCALE, <REFPOS>, <REFVAL>
// LINMAG: SCALE, REFPOS, REFVAL
// SWR: SCALE, REFPOS, REFVAL

// Electrical Delay
// Phase

typedef struct trace {
  uint8_t enabled;
  uint8_t type;
  uint8_t channel;
  uint8_t reserved;
  float scale;
  float refpos;
} trace_t;

typedef struct config {
  int32_t magic;
  uint16_t dac_value;
  uint16_t grid_color;
  uint16_t menu_normal_color;
  uint16_t menu_active_color;
  uint16_t trace_color[TRACES_MAX];
  int16_t  touch_cal[4];
  int8_t   reserved_1;
  uint32_t harmonic_freq_threshold;

  uint8_t _reserved[24];
  uint32_t checksum;
} config_t;

extern config_t config;

//extern trace_t trace[TRACES_MAX];

void set_trace_type(int t, int type);
void set_trace_channel(int t, int channel);
void set_trace_scale(int t, float scale);
void set_trace_refpos(int t, float refpos);
float get_trace_scale(int t);
float get_trace_refpos(int t);
const char *get_trace_typename(int t);
void draw_battery_status(void);

void set_electrical_delay(float picoseconds);
float get_electrical_delay(void);
float groupdelay_from_array(int i, float array[POINTS_COUNT][2]);

// marker

#define MARKERS_MAX 4

typedef struct marker {
  int8_t enabled;
  int16_t index;
  uint32_t frequency;
} marker_t;

extern int8_t previous_marker;
extern int8_t marker_tracking;

void plot_init(void);
void update_grid(void);
void request_to_redraw_grid(void);
void redraw_frame(void);
//void redraw_all(void);
void request_to_draw_cells_behind_menu(void);
void request_to_draw_cells_behind_numeric_input(void);
void redraw_marker(int marker, int update_info);
void plot_into_index(float measured[2][POINTS_COUNT][2]);
void force_set_markmap(void);
void draw_frequencies(void);
void draw_all(bool flush);

void draw_cal_status(void);

//void markmap_all_markers(void);

void marker_position(int m, int t, int *x, int *y);
int search_nearest_index(int x, int y, int t);
void set_marker_search(int mode);
int marker_search(void);
int marker_search_left(int from);
int marker_search_right(int from);

extern uint16_t redraw_request;

#define REDRAW_CELLS      (1<<0)
#define REDRAW_FREQUENCY  (1<<1)
#define REDRAW_CAL_STATUS (1<<2)
#define REDRAW_MARKER     (1<<3)

extern int16_t vbat;

/*
 * ili9341.c
 */
// SPI bus revert byte order
//gggBBBbb RRRrrGGG
#define RGB565(r,g,b)  ( (((g)&0x1c)<<11) | (((b)&0xf8)<<5) | ((r)&0xf8) | (((g)&0xe0)>>5) )
#define RGBHEX(hex) ( (((hex)&0x001c00)<<3) | (((hex)&0x0000f8)<<5) | (((hex)&0xf80000)>>16) | (((hex)&0x00e000)>>13) )

// Define size of screen buffer in pixels (one pixel 16bit size)
#define SPI_BUFFER_SIZE	            2048

#define DEFAULT_FG_COLOR			RGB565(255,255,255)
#define DEFAULT_BG_COLOR			RGB565(  0,  0,  0)
#define DEFAULT_GRID_COLOR			RGB565(128,128,128)
#define DEFAULT_MENU_COLOR			RGB565(255,255,255)
#define DEFAULT_MENU_TEXT_COLOR		RGB565(  0,  0,  0)
#define DEFAULT_MENU_ACTIVE_COLOR	RGB565(180,255,180)
#define DEFAULT_TRACE_1_COLOR		RGB565(255,255,  0)
#define DEFAULT_TRACE_2_COLOR		RGB565(  0,255,255)
#define DEFAULT_TRACE_3_COLOR		RGB565(  0,255,  0)
#define DEFAULT_TRACE_4_COLOR		RGB565(255,  0,255)
#define DEFAULT_NORMAL_BAT_COLOR	RGB565( 31,227,  0)
#define DEFAULT_LOW_BAT_COLOR		RGB565(255,  0,  0)
#define	DEFAULT_SPEC_INPUT_COLOR	RGB565(128,255,128);

extern uint16_t foreground_color;
extern uint16_t background_color;

extern uint16_t spi_buffer[SPI_BUFFER_SIZE];

void ili9341_init(void);
//void ili9341_setRotation(uint8_t r);
void ili9341_test(int mode);
void ili9341_bulk(int x, int y, int w, int h);
void ili9341_fill(int x, int y, int w, int h, int color);
void setForegroundColor(uint16_t fg);
void setBackgroundColor(uint16_t fg);
void clearScreen(void);
void blit8BitWidthBitmap(uint16_t x, uint16_t y, uint16_t width, uint16_t height, const uint8_t *bitmap);
void blit16BitWidthBitmap(uint16_t x, uint16_t y, uint16_t width, uint16_t height, const uint16_t *bitmap);
void ili9341_drawchar(uint8_t ch, int x, int y);
void ili9341_drawstring(const char *str, int x, int y);
void ili9341_drawstringV(const char *str, int x, int y);
int  ili9341_drawchar_size(uint8_t ch, int x, int y, uint8_t size);
void ili9341_drawstring_size(const char *str, int x, int y, uint8_t size);
void ili9341_drawfont(uint8_t ch, int x, int y);
void ili9341_read_memory(int x, int y, int w, int h, int len, uint16_t* out);
void ili9341_line(int x0, int y0, int x1, int y1);
void show_version(void);
void show_logo(void);

/*
 * flash.c
 */
#define SAVEAREA_MAX 5

typedef struct properties {
  uint32_t magic;
  uint32_t _frequency0;
  uint32_t _frequency1;
  uint16_t _sweep_points;
  uint16_t _cal_status;

  uint32_t _frequencies[POINTS_COUNT];
  float _cal_data[5][POINTS_COUNT][2];
  float _electrical_delay; // picoseconds
  
  trace_t _trace[TRACES_MAX];
  marker_t _markers[MARKERS_MAX];

  float _velocity_factor; // %
  int8_t _active_marker;
  uint8_t _domain_mode; /* 0bxxxxxffm : where ff: TD_FUNC m: DOMAIN_MODE */
  uint8_t _marker_smith_format;
  uint8_t _reserved[50];
  uint32_t checksum;
} properties_t;

//sizeof(properties_t) == 0x1200

#define CONFIG_MAGIC 0x434f4e45 /* 'CONF' */

extern int16_t lastsaveid;
extern properties_t *active_props;
extern properties_t current_props;

#define frequency0 current_props._frequency0
#define frequency1 current_props._frequency1
#define sweep_points current_props._sweep_points
#define cal_status current_props._cal_status
#define frequencies current_props._frequencies
#define cal_data active_props->_cal_data
#define electrical_delay current_props._electrical_delay

#define trace current_props._trace
#define markers current_props._markers
#define active_marker current_props._active_marker
#define domain_mode current_props._domain_mode
#define velocity_factor current_props._velocity_factor
#define marker_smith_format current_props._marker_smith_format

#define FREQ_IS_STARTSTOP() (frequency0 < frequency1)
#define FREQ_IS_CENTERSPAN() (frequency0 > frequency1)
#define FREQ_IS_CW() (frequency0 == frequency1)
#define FREQ_START() (frequency0)
#define FREQ_STOP() (frequency1)
#define FREQ_CENTER() (frequency0/2 + frequency1/2)
#define FREQ_SPAN() (frequency0 - frequency1)

int caldata_save(int id);
int caldata_recall(int id);
const properties_t *caldata_ref(int id);

int config_save(void);
int config_recall(void);

void clear_all_config_prop_data(void);

/*
 * ui.c
 */

// lever_mode
enum lever_mode {
  LM_MARKER, LM_SEARCH, LM_CENTER, LM_SPAN, LM_EDELAY
};

// marker smith value format
enum marker_smithvalue {
  MS_LIN, MS_LOG, MS_REIM, MS_RX, MS_RLC
};

typedef struct uistat {
  int8_t digit; /* 0~5 */
  int8_t digit_mode;
  int8_t current_trace; /* 0..3 */
  uint32_t value; // for editing at numeric input area
  uint32_t previous_value;
  uint8_t lever_mode;
  bool marker_delta;
} uistat_t;

extern uistat_t uistat;
  
void ui_init(void);
void ui_show(void);
void ui_hide(void);

void touch_start_watchdog(void);
void touch_position(int *x, int *y);
void handle_touch_interrupt(void);

#define TOUCH_THRESHOLD 2000

void touch_cal_exec(void);
void touch_draw_test(void);
void enter_dfu(void);

/*
 * adc.c
 */

void adc_init(void);
uint16_t adc_single_read(ADC_TypeDef *adc, uint32_t chsel);
void adc_start_analog_watchdogd(ADC_TypeDef *adc, uint32_t chsel);
void adc_stop(ADC_TypeDef *adc);
void adc_interrupt(ADC_TypeDef *adc);
int16_t adc_vbat_read(ADC_TypeDef *adc);

/*
 * misclinous
 */
int plot_printf(char *str, int, const char *fmt, ...);
#define PULSE do { palClearPad(GPIOC, GPIOC_LED); palSetPad(GPIOC, GPIOC_LED);} while(0)

// Speed profile definition
#define START_PROFILE   systime_t time = chVTGetSystemTimeX();
#define STOP_PROFILE    {char string_buf[12];plot_printf(string_buf, sizeof string_buf, "T:%06d", chVTGetSystemTimeX() - time);ili9341_drawstringV(string_buf, 1, 60);}
/*EOF*/<|MERGE_RESOLUTION|>--- conflicted
+++ resolved
@@ -73,14 +73,9 @@
 void cal_collect(int type);
 void cal_done(void);
 
-<<<<<<< HEAD
 #define MAX_FREQ_TYPE 5
-enum {
+enum stimulus_type {
   ST_START=0, ST_STOP, ST_CENTER, ST_SPAN, ST_CW
-=======
-enum stimulus {
-  ST_START, ST_STOP, ST_CENTER, ST_SPAN, ST_CW
->>>>>>> 18c5ca91
 };
 
 void set_sweep_frequency(int type, uint32_t frequency);
@@ -212,14 +207,9 @@
 
 #define TRACES_MAX 4
 
-<<<<<<< HEAD
 #define MAX_TRACE_TYPE 12
-enum {
+enum trace_type {
   TRC_LOGMAG=0, TRC_PHASE, TRC_DELAY, TRC_SMITH, TRC_POLAR, TRC_LINEAR, TRC_SWR, TRC_REAL, TRC_IMAG, TRC_R, TRC_X, TRC_OFF
-=======
-enum trace_type {
-  TRC_LOGMAG, TRC_PHASE, TRC_DELAY, TRC_SMITH, TRC_POLAR, TRC_LINEAR, TRC_SWR, TRC_REAL, TRC_IMAG, TRC_R, TRC_X, TRC_OFF
->>>>>>> 18c5ca91
 };
 // Mask for define rectangular plot
 #define RECTANGULAR_GRID_MASK ((1<<TRC_LOGMAG)|(1<<TRC_PHASE)|(1<<TRC_DELAY)|(1<<TRC_LINEAR)|(1<<TRC_SWR)|(1<<TRC_REAL)|(1<<TRC_IMAG)|(1<<TRC_R)|(1<<TRC_X))
