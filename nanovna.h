/*
 * Copyright (c) 2014-2015, TAKAHASHI Tomohiro (TTRFTECH) edy555@gmail.com
 * All rights reserved.
 *
 * This is free software; you can redistribute it and/or modify
 * it under the terms of the GNU General Public License as published by
 * the Free Software Foundation; either version 3, or (at your option)
 * any later version.
 *
 * The software is distributed in the hope that it will be useful,
 * but WITHOUT ANY WARRANTY; without even the implied warranty of
 * MERCHANTABILITY or FITNESS FOR A PARTICULAR PURPOSE.  See the
 * GNU General Public License for more details.
 *
 * You should have received a copy of the GNU General Public License
 * along with GNU Radio; see the file COPYING.  If not, write to
 * the Free Software Foundation, Inc., 51 Franklin Street,
 * Boston, MA 02110-1301, USA.
 */
#include "ch.h"

// Need enable HAL_USE_SPI in halconf.h
#define __USE_DISPLAY_DMA__

/*
 * main.c
 */

extern float measured[2][101][2];

#define CAL_LOAD 0
#define CAL_OPEN 1
#define CAL_SHORT 2
#define CAL_THRU 3
#define CAL_ISOLN 4

#define CALSTAT_LOAD (1<<0)
#define CALSTAT_OPEN (1<<1)
#define CALSTAT_SHORT (1<<2)
#define CALSTAT_THRU (1<<3)
#define CALSTAT_ISOLN (1<<4)
#define CALSTAT_ES (1<<5)
#define CALSTAT_ER (1<<6)
#define CALSTAT_ET (1<<7)
#define CALSTAT_ED CALSTAT_LOAD
#define CALSTAT_EX CALSTAT_ISOLN
#define CALSTAT_APPLY (1<<8)
#define CALSTAT_INTERPOLATED (1<<9)

#define ETERM_ED 0 /* error term directivity */
#define ETERM_ES 1 /* error term source match */
#define ETERM_ER 2 /* error term refrection tracking */
#define ETERM_ET 3 /* error term transmission tracking */
#define ETERM_EX 4 /* error term isolation */

#define DOMAIN_MODE (1<<0)
#define DOMAIN_FREQ (0<<0)
#define DOMAIN_TIME (1<<0)
#define TD_FUNC (0b11<<1)
#define TD_FUNC_BANDPASS (0b00<<1)
#define TD_FUNC_LOWPASS_IMPULSE (0b01<<1)
#define TD_FUNC_LOWPASS_STEP    (0b10<<1)
#define TD_WINDOW (0b11<<3)
#define TD_WINDOW_NORMAL (0b00<<3)
#define TD_WINDOW_MINIMUM (0b01<<3)
#define TD_WINDOW_MAXIMUM (0b10<<3)

#define FFT_SIZE 256

void cal_collect(int type);
void cal_done(void);

enum {
  ST_START, ST_STOP, ST_CENTER, ST_SPAN, ST_CW
};

void set_sweep_frequency(int type, uint32_t frequency);
uint32_t get_sweep_frequency(int type);

float my_atof(const char *p);

void toggle_sweep(void);

extern int8_t sweep_enabled;

/*
 * ui.c
 */
extern void ui_init(void);
extern void ui_process(void);

enum { OP_NONE = 0, OP_LEVER, OP_TOUCH, OP_FREQCHANGE };
extern uint8_t operation_requested;

/*
 * dsp.c
 */
// 5ms @ 48kHz
#define AUDIO_BUFFER_LEN 96

extern int16_t rx_buffer[];

#define STATE_LEN 32
#define SAMPLE_LEN 48

#ifdef ENABLED_DUMP
extern int16_t ref_buf[];
extern int16_t samp_buf[];
#endif

void dsp_process(int16_t *src, size_t len);
void reset_dsp_accumerator(void);
void calculate_gamma(float *gamma);
void fetch_amplitude(float *gamma);
void fetch_amplitude_ref(float *gamma);

int si5351_set_frequency_with_offset(uint32_t freq, int offset, uint8_t drive_strength);


/*
 * tlv320aic3204.c
 */

extern void tlv320aic3204_init(void);
extern void tlv320aic3204_set_gain(int lgain, int rgain);
extern void tlv320aic3204_select(int channel);


/*
 * plot.c
 */
#define OFFSETX 15
#define OFFSETY 0
#define WIDTH 291
#define HEIGHT 230

// Smith/polar chart
#define P_CENTER_X 145
#define P_CENTER_Y 115
#define P_RADIUS 115

#define CELLOFFSETX 5
#define AREA_WIDTH_NORMAL (WIDTH + CELLOFFSETX*2)

extern int area_width;
extern int area_height;

#define GRIDY 23

// font

extern const uint8_t x5x7_bits [];
#define FONT_GET_DATA(ch)	(&x5x7_bits[ch*7])
#define FONT_GET_WIDTH(ch)	(7-(x5x7_bits[ch*7]&3))
#define FONT_GET_HEIGHT		7

extern const uint16_t numfont16x22[];
#define NUM_FONT_GET_DATA(ch)	(&numfont16x22[ch*22])
#define NUM_FONT_GET_WIDTH  	16
#define NUM_FONT_GET_HEIGHT		22

#define S_DELTA "\004"
#define S_DEGREE "\037"
#define S_SARROW "\030"
#define S_INFINITY "\031"
#define S_LARROW "\032"
#define S_RARROW "\033"
#define S_PI    "\034"
#define S_MICRO "\035"
#define S_OHM   "\036"
// trace 

#define TRACES_MAX 4

enum {
  TRC_LOGMAG, TRC_PHASE, TRC_DELAY, TRC_SMITH, TRC_POLAR, TRC_LINEAR, TRC_SWR, TRC_REAL, TRC_IMAG, TRC_R, TRC_X, TRC_OFF
};

// LOGMAG: SCALE, REFPOS, REFVAL
// PHASE: SCALE, REFPOS, REFVAL
// DELAY: SCALE, REFPOS, REFVAL
// SMITH: SCALE, <REFPOS>, <REFVAL>
// LINMAG: SCALE, REFPOS, REFVAL
// SWR: SCALE, REFPOS, REFVAL

// Electrical Delay
// Phase

typedef struct {
  uint8_t enabled;
  uint8_t type;
  uint8_t channel;
  uint8_t polar;
  float scale;
  float refpos;
} trace_t;

typedef struct {
  int32_t magic;
  uint16_t dac_value;
  uint16_t grid_color;
  uint16_t menu_normal_color;
  uint16_t menu_active_color;
  uint16_t trace_color[TRACES_MAX];
  int16_t touch_cal[4];
  int8_t default_loadcal;
  uint32_t harmonic_freq_threshold;

  uint8_t _reserved[24];
  int32_t checksum;
} config_t;

extern config_t config;

//extern trace_t trace[TRACES_MAX];

void set_trace_type(int t, int type);
void set_trace_channel(int t, int channel);
void set_trace_scale(int t, float scale);
void set_trace_refpos(int t, float refpos);
float get_trace_scale(int t);
float get_trace_refpos(int t);
const char *get_trace_typename(int t);
void draw_battery_status(void);

void set_electrical_delay(float picoseconds);
float get_electrical_delay(void);
float groupdelay_from_array(int i, float array[101][2]);

// marker

#define MARKERS_MAX 4

typedef struct {
  int8_t enabled;
  int16_t index;
  uint32_t frequency;
} marker_t;

extern int8_t previous_marker;
extern int8_t marker_tracking;

void plot_init(void);
void update_grid(void);
void request_to_redraw_grid(void);
void redraw_frame(void);
//void redraw_all(void);
void request_to_draw_cells_behind_menu(void);
void request_to_draw_cells_behind_numeric_input(void);
void redraw_marker(int marker, int update_info);
void trace_get_info(int t, char *buf, int len);
void plot_into_index(float measured[2][101][2]);
void force_set_markmap(void);
void draw_frequencies(void);
void draw_all(bool flush);

void draw_cal_status(void);

void markmap_all_markers(void);

void marker_position(int m, int t, int *x, int *y);
int search_nearest_index(int x, int y, int t);
void set_marker_search(int mode);
int marker_search(void);
int marker_search_left(int from);
int marker_search_right(int from);

extern uint16_t redraw_request;

#define REDRAW_CELLS      (1<<0)
#define REDRAW_FREQUENCY  (1<<1)
#define REDRAW_CAL_STATUS (1<<2)
#define REDRAW_MARKER     (1<<3)

extern int16_t vbat;

/*
 * ili9341.c
 */
// SPI bus revert byte order
//gggBBBbb RRRrrGGG
#define RGB565(r,g,b)  ( (((g)&0x1c)<<11) | (((b)&0xf8)<<5) | ((r)&0xf8) | (((g)&0xe0)>>5) )
#define RGBHEX(hex) ( (((hex)&0x001c00)<<3) | (((hex)&0x0000f8)<<5) | (((hex)&0xf80000)>>16) | (((hex)&0x00e000)>>13) )

#define DEFAULT_FG_COLOR			RGB565(255,255,255)
#define DEFAULT_BG_COLOR			RGB565(  0,  0,  0)
#define DEFAULT_GRID_COLOR			RGB565(128,128,128)
#define DEFAULT_MENU_COLOR			RGB565(255,255,255)
#define DEFAULT_MENU_TEXT_COLOR		RGB565(  0,  0,  0)
#define DEFAULT_MENU_ACTIVE_COLOR	RGB565(180,255,180)
#define DEFAULT_TRACE_1_COLOR		RGB565(  0,255,255)
#define DEFAULT_TRACE_2_COLOR		RGB565(255,  0, 40)
#define DEFAULT_TRACE_3_COLOR		RGB565(  0,  0,255)
#define DEFAULT_TRACE_4_COLOR		RGB565( 50,255,  0)

/*
#define DEFAULT_FG_COLOR			RGB565(  0,  0,  0)
#define DEFAULT_BG_COLOR			RGB565(255,255,255)
#define DEFAULT_GRID_COLOR			RGB565(150,150,150)
#define DEFAULT_MENU_TEXT_COLOR		RGB565(  0,  0,  0)
#define DEFAULT_MENU_COLOR			RGB565(180,180,180)
#define DEFAULT_MENU_ACTIVE_COLOR	RGB565(180,255,180)
#define DEFAULT_TRACE_1_COLOR		RGB565(  0,255,255)
#define DEFAULT_TRACE_2_COLOR		RGB565(255,  0, 40)
#define DEFAULT_TRACE_3_COLOR		RGB565(  0,  0,255)
#define DEFAULT_TRACE_4_COLOR		RGB565( 50,255,  0)
*/
typedef struct {
	uint16_t width;
	uint16_t height;
	uint16_t scaley;
	uint16_t slide;
	const uint8_t *bitmap;
} font_t;

extern uint16_t foreground_color;
extern uint16_t background_color;

extern uint16_t spi_buffer[1024];

void ili9341_init(void);
//void ili9341_setRotation(uint8_t r);
void ili9341_test(int mode);
void ili9341_bulk(int x, int y, int w, int h);
void ili9341_fill(int x, int y, int w, int h, int color);
void setForegroundColor(uint16_t fg);
void setBackgroundColor(uint16_t fg);
void blit8BitWidthBitmap(uint16_t x, uint16_t y, uint16_t width, uint16_t height, const uint8_t *bitmap);
void blit16BitWidthBitmap(uint16_t x, uint16_t y, uint16_t width, uint16_t height, const uint16_t *bitmap);
void ili9341_drawchar(uint8_t ch, int x, int y);
void ili9341_drawstring(const char *str, int x, int y);
void ili9341_drawstringV(const char *str, int x, int y);
int  ili9341_drawchar_size(uint8_t ch, int x, int y, uint8_t size);
void ili9341_drawstring_size(const char *str, int x, int y, uint8_t size);
void ili9341_drawfont(uint8_t ch, int x, int y);
void ili9341_read_memory(int x, int y, int w, int h, int len, uint16_t* out);
<<<<<<< HEAD
void ili9341_line(int x0, int y0, int x1, int y1);
void show_version(void);
void show_logo(void);
=======
void ili9341_read_memory_continue(int len, uint16_t* out);
void ili9341_line(int x0, int y0, int x1, int y1, uint16_t fg);

>>>>>>> 066027f5

/*
 * flash.c
 */
#define SAVEAREA_MAX 5

typedef struct {
  uint32_t magic;
  uint32_t _frequency0;
  uint32_t _frequency1;
  int16_t _sweep_points;
  uint16_t _cal_status;

  uint32_t _frequencies[101];
  float _cal_data[5][101][2];
  float _electrical_delay; // picoseconds
  
  trace_t _trace[TRACES_MAX];
  marker_t _markers[MARKERS_MAX];

  float _velocity_factor; // %
  int8_t _active_marker;
  uint8_t _domain_mode; /* 0bxxxxxffm : where ff: TD_FUNC m: DOMAIN_MODE */
  uint8_t _marker_smith_format;
  uint8_t _reserved[50];
  int32_t checksum;
} properties_t;

//sizeof(properties_t) == 0x1200

#define CONFIG_MAGIC 0x434f4e45 /* 'CONF' */

extern int16_t lastsaveid;
extern properties_t *active_props;
extern properties_t current_props;

#define frequency0 current_props._frequency0
#define frequency1 current_props._frequency1
#define sweep_points current_props._sweep_points
#define cal_status current_props._cal_status
#define frequencies current_props._frequencies
#define cal_data active_props->_cal_data
#define electrical_delay current_props._electrical_delay

#define trace current_props._trace
#define markers current_props._markers
#define active_marker current_props._active_marker
#define domain_mode current_props._domain_mode
#define velocity_factor current_props._velocity_factor
#define marker_smith_format current_props._marker_smith_format

int caldata_save(int id);
int caldata_recall(int id);
const properties_t *caldata_ref(int id);

int config_save(void);
int config_recall(void);

void clear_all_config_prop_data(void);

/*
 * ui.c
 */

// lever_mode
enum {
  LM_MARKER, LM_SEARCH, LM_CENTER, LM_SPAN
};

// marker smith value format
enum {
  MS_LIN, MS_LOG, MS_REIM, MS_RX, MS_RLC
};

typedef struct {
  int8_t digit; /* 0~5 */
  int8_t digit_mode;
  int8_t current_trace; /* 0..3 */
  uint32_t value; // for editing at numeric input area
  uint32_t previous_value;
  uint8_t lever_mode;
  bool marker_delta;
} uistat_t;

extern uistat_t uistat;
  
void ui_init(void);
void ui_show(void);
void ui_hide(void);

void touch_start_watchdog(void);
void touch_position(int *x, int *y);
void handle_touch_interrupt(void);

#define TOUCH_THRESHOLD 2000

void touch_cal_exec(void);
void touch_draw_test(void);
void enter_dfu(void);

/*
 * adc.c
 */

void adc_init(void);
uint16_t adc_single_read(ADC_TypeDef *adc, uint32_t chsel);
void adc_start_analog_watchdogd(ADC_TypeDef *adc, uint32_t chsel);
void adc_stop(ADC_TypeDef *adc);
void adc_interrupt(ADC_TypeDef *adc);
int16_t adc_vbat_read(ADC_TypeDef *adc);

/*
 * misclinous
 */
#define PULSE do { palClearPad(GPIOC, GPIOC_LED); palSetPad(GPIOC, GPIOC_LED);} while(0)

/*EOF*/<|MERGE_RESOLUTION|>--- conflicted
+++ resolved
@@ -334,15 +334,8 @@
 void ili9341_drawstring_size(const char *str, int x, int y, uint8_t size);
 void ili9341_drawfont(uint8_t ch, int x, int y);
 void ili9341_read_memory(int x, int y, int w, int h, int len, uint16_t* out);
-<<<<<<< HEAD
-void ili9341_line(int x0, int y0, int x1, int y1);
-void show_version(void);
-void show_logo(void);
-=======
 void ili9341_read_memory_continue(int len, uint16_t* out);
 void ili9341_line(int x0, int y0, int x1, int y1, uint16_t fg);
-
->>>>>>> 066027f5
 
 /*
  * flash.c
